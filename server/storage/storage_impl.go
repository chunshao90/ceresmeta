// Copyright 2022 CeresDB Project Authors. Licensed under Apache-2.0.

package storage

import (
	"context"
	"math"
	"path"

	"github.com/CeresDB/ceresdbproto/pkg/clusterpb"
	"github.com/CeresDB/ceresmeta/pkg/log"
	"github.com/pkg/errors"
	clientv3 "go.etcd.io/etcd/client/v3"
	"go.uber.org/zap"
	"google.golang.org/protobuf/proto"
)

type Options struct {
	// MaxScanLimit is the max limit of the number of keys in a scan.
	MaxScanLimit int
	// MinScanLimit is the min limit of the number of keys in a scan.
	MinScanLimit int
}

// metaStorageImpl is the base underlying storage endpoint for all other upper
// specific storage backends. It should define some common storage interfaces and operations,
// which provIDes the default implementations for all kinds of storages.
type metaStorageImpl struct {
	KV

	opts Options

	rootPath string
}

// NewMetaStorageImpl creates a new base storage endpoint with the given KV and encryption key manager.
// It should be embedded insIDe a storage backend.
func NewMetaStorageImpl(
	kv KV,
	opts Options,
	rootPath string,
) Storage {
	return &metaStorageImpl{kv, opts, rootPath}
}

// newEtcdBackend is used to create a new etcd backend.
func newEtcdStorage(client *clientv3.Client, rootPath string, opts Options) Storage {
	return NewMetaStorageImpl(
		NewEtcdKV(client, rootPath), opts, rootPath)
}

<<<<<<< HEAD
func (s *MetaStorageImpl) ListClusters(ctx context.Context) ([]*clusterpb.Cluster, error) {
	return nil, nil
}

func (s *MetaStorageImpl) CreateCluster(ctx context.Context, cluster *clusterpb.Cluster) (*clusterpb.Cluster, error) {
	return nil, nil
}

func (s *MetaStorageImpl) GetCluster(ctx context.Context, clusterID uint32) (*clusterpb.Cluster, error) {
	return nil, nil
}

func (s *MetaStorageImpl) PutCluster(ctx context.Context, clusterID uint32, meta *clusterpb.Cluster) error {
	return nil
}

func (s *MetaStorageImpl) CreateClusterTopology(ctx context.Context, clusterTopology *clusterpb.ClusterTopology) error {
	return nil
}

func (s *MetaStorageImpl) GetClusterTopology(ctx context.Context, clusterID uint32) (*clusterpb.ClusterTopology, error) {
	return nil, nil
}

func (s *MetaStorageImpl) PutClusterTopology(ctx context.Context, clusterID uint32, clusterMetaData *clusterpb.ClusterTopology) error {
	return nil
}

func (s *MetaStorageImpl) CreateSchema(ctx context.Context, clusterID uint32, schema *clusterpb.Schema) error {
	return nil
}

func (s *MetaStorageImpl) ListSchemas(ctx context.Context, clusterID uint32) ([]*clusterpb.Schema, error) {
	schemas := make([]*clusterpb.Schema, 0)
=======
func (s *metaStorageImpl) GetCluster(ctx context.Context, clusterID uint32) (*metapb.Cluster, error) {
	key := makeClusterKey(clusterID)
	value, err := s.Get(ctx, key)
	if err != nil {
		return nil, errors.Wrapf(err, "meta storage get cluster failed, clusterID:%d, key:%s", clusterID, key)
	}

	meta := &metapb.Cluster{}
	if err = proto.Unmarshal([]byte(value), meta); err != nil {
		return nil, ErrParseGetCluster.WithCausef("proto parse failed, clusterID:%d, err:%s", clusterID, err)
	}
	return meta, nil
}

func (s *metaStorageImpl) PutCluster(ctx context.Context, clusterID uint32, meta *metapb.Cluster) error {
	value, err := proto.Marshal(meta)
	if err != nil {
		return ErrParsePutCluster.WithCausef("proto parse failed, clusterID:%d, err:%s", clusterID, err)
	}

	key := makeClusterKey(clusterID)
	err = s.Put(ctx, key, string(value))
	if err != nil {
		return errors.Wrapf(err, "meta storage put cluster failed, clusterID:%d, key:%s", clusterID, key)
	}
	return nil
}

func (s *metaStorageImpl) GetClusterTopology(ctx context.Context, clusterID uint32) (*metapb.ClusterTopology, error) {
	key := makeClusterTopologyLatestVersionKey(clusterID)
	version, err := s.Get(ctx, key)
	if err != nil {
		return nil, errors.Wrapf(err, "meta storage get cluster topology latest version failed, clusterID:%d, key:%s", clusterID, key)
	}

	key = makeClusterTopologyKey(clusterID, version)
	value, err := s.Get(ctx, key)
	if err != nil {
		return nil, errors.Wrapf(err, "meta storage get cluster topology failed, clusterID:%d, key:%s", clusterID, key)
	}

	clusterMetaData := &metapb.ClusterTopology{}
	if err = proto.Unmarshal([]byte(value), clusterMetaData); err != nil {
		return nil, ErrParseGetClusterTopology.WithCausef("proto parse failed, clusterID:%d, err:%s", clusterID, err)
	}
	return clusterMetaData, nil
}

func (s *metaStorageImpl) PutClusterTopology(ctx context.Context, clusterID uint32, latestVersion uint32, clusterMetaData *metapb.ClusterTopology) error {
	value, err := proto.Marshal(clusterMetaData)
	if err != nil {
		return ErrParsePutClusterTopology.WithCausef("proto parse failed, clusterID:%d, err:%s", clusterID, err)
	}

	key := path.Join(s.rootPath, makeClusterTopologyKey(clusterID, fmtID(clusterMetaData.DataVersion)))
	latestVersionKey := path.Join(s.rootPath, makeClusterTopologyLatestVersionKey(clusterID))

	cmp := clientv3.Compare(clientv3.Value(latestVersionKey), "=", fmtID(uint64(latestVersion)))
	opPutClusterTopology := clientv3.OpPut(key, string(value))
	opPutLatestVersion := clientv3.OpPut(latestVersionKey, fmtID(clusterMetaData.DataVersion))

	resp, err := s.Txn(ctx).
		If(cmp).
		Then(opPutClusterTopology, opPutLatestVersion).
		Commit()
	if err != nil {
		return errors.Wrapf(err, "meta storage put cluster topology failed, clusterID:%d, key:%s", clusterID, key)
	}
	if !resp.Succeeded {
		return ErrParsePutClusterTopology.WithCausef("clusterID:%d, resp:%s", clusterID, resp)
	}

	return nil
}

func (s *metaStorageImpl) ListSchemas(ctx context.Context, clusterID uint32) ([]*metapb.Schema, error) {
	schemas := make([]*metapb.Schema, 0)
>>>>>>> b8790e82
	nextID := uint32(0)
	endKey := makeSchemaKey(clusterID, math.MaxUint32)

	rangeLimit := s.opts.MaxScanLimit
	for {
		startKey := makeSchemaKey(clusterID, nextID)
		_, res, err := s.Scan(ctx, startKey, endKey, rangeLimit)
		if err != nil {
			if rangeLimit /= 2; rangeLimit >= s.opts.MinScanLimit {
				continue
			}
			return nil, errors.Wrapf(err, "meta storage list schemas failed, clusterID:%d, start key:%s, end key:%s, range limit:%d", clusterID, startKey, endKey, rangeLimit)
		}

		select {
		case <-ctx.Done():
			return nil, ctx.Err()
		default:
		}

		for _, r := range res {
			schema := &clusterpb.Schema{}
			if err := proto.Unmarshal([]byte(r), schema); err != nil {
				return nil, ErrParseGetSchemas.WithCausef("proto parse failed, clusterID:%d, err:%s", clusterID, err)
			}

			schemas = append(schemas, schema)
			if schema.GetId() == math.MaxUint32 {
				log.Warn("list schemas schema_id has reached max value", zap.Uint32("schema-id", schema.GetId()))
				return schemas, nil
			}
			nextID = schema.GetId() + 1
		}

		if len(res) < rangeLimit {
			return schemas, nil
		}
	}
}

<<<<<<< HEAD
func (s *MetaStorageImpl) PutSchemas(ctx context.Context, clusterID uint32, schemas []*clusterpb.Schema) error {
	return nil
}

func (s *MetaStorageImpl) CreateTable(ctx context.Context, clusterID uint32, schemaID uint32, table *clusterpb.Table) error {
	return nil
}

func (s *MetaStorageImpl) GetTable(ctx context.Context, clusterID uint32, schemaID uint32, tableName string) (*clusterpb.Table, bool, error) {
	return nil, false, nil
}

func (s *MetaStorageImpl) ListTables(ctx context.Context, clusterID uint32, schemaID uint32) ([]*clusterpb.Table, error) {
	return nil, nil
}

func (s *MetaStorageImpl) PutTables(ctx context.Context, clusterID uint32, schemaID uint32, tables []*clusterpb.Table) error {
=======
// TODO: operator in a batch
func (s *metaStorageImpl) PutSchemas(ctx context.Context, clusterID uint32, schemas []*metapb.Schema) error {
	for _, schema := range schemas {
		key := makeSchemaKey(clusterID, schema.Id)
		value, err := proto.Marshal(schema)
		if err != nil {
			return ErrParsePutSchemas.WithCausef("proto parse failed, clusterID:%d, schemaID:%d, err:%s", clusterID, schema.Id, err)
		}

		if err = s.Put(ctx, key, string(value)); err != nil {
			return errors.Wrapf(err, "meta storage put schemas failed, clusterID:%d, schemaID:%d, key:%s", clusterID, schema.Id, key)
		}
	}
	return nil
}

// TODO: operator in a batch
func (s *metaStorageImpl) ListTables(ctx context.Context, clusterID uint32, schemaID uint32, tableIDs []uint64) ([]*metapb.Table, error) {
	tables := make([]*metapb.Table, 0)
	for _, tableID := range tableIDs {
		key := makeTableKey(clusterID, schemaID, tableID)
		value, err := s.Get(ctx, key)
		if err != nil {
			return nil, errors.Wrapf(err, "meta storage list tables failed, clusterID:%d, schemaID:%d, tableID:%d, key:%s", clusterID, schemaID, tableID, key)
		}

		tableData := &metapb.Table{}
		if err = proto.Unmarshal([]byte(value), tableData); err != nil {
			return nil, ErrParseGetTables.WithCausef("proto parse failed, clusterID:%d, schemaID:%d, tableID:%d, err:%s", clusterID, schemaID, tableID, err)
		}
		tables = append(tables, tableData)
	}
	return tables, nil
}

// TODO: operator in a batch
func (s *metaStorageImpl) PutTables(ctx context.Context, clusterID uint32, schemaID uint32, tables []*metapb.Table) error {
	for _, item := range tables {
		key := makeTableKey(clusterID, schemaID, item.Id)
		value, err := proto.Marshal(item)
		if err != nil {
			return ErrParsePutTables.WithCausef("proto parse failed, clusterID:%d, schemaID:%d, tableID:%d, err:%s", clusterID, schemaID, item.Id, err)
		}

		if err = s.Put(ctx, key, string(value)); err != nil {
			return errors.Wrapf(err, "meta storage put tables failed, clusterID:%d, schemaID:%d, tableID:%d, key:%s", clusterID, schemaID, item.Id, key)
		}
	}
>>>>>>> b8790e82
	return nil
}

// TODO: operator in a batch
func (s *metaStorageImpl) DeleteTables(ctx context.Context, clusterID uint32, schemaID uint32, tableIDs []uint64) error {
	for _, tableID := range tableIDs {
		key := makeTableKey(clusterID, schemaID, tableID)
		if err := s.Delete(ctx, key); err != nil {
			return errors.Wrapf(err, "meta storage delete tables failed, clusterID:%d, schemaID:%d, tableID:%d, key:%s", clusterID, schemaID, tableID, key)
		}
	}
	return nil
}

<<<<<<< HEAD
func (s *MetaStorageImpl) ListShardTopologies(ctx context.Context, clusterID uint32, shardID []uint32) ([]*clusterpb.ShardTopology, error) {
	return nil, nil
}

func (s *MetaStorageImpl) PutShardTopologies(ctx context.Context, clusterID uint32, shardID []uint32, shardTableInfo []*clusterpb.ShardTopology) error {
	return nil
}

func (s *MetaStorageImpl) ListNodes(ctx context.Context, clusterID uint32) ([]*clusterpb.Node, error) {
	return nil, nil
}

func (s *MetaStorageImpl) PutNodes(ctx context.Context, clusterID uint32, node []*clusterpb.Node) error {
=======
// TODO: operator in a batch
func (s *metaStorageImpl) ListShardTopologies(ctx context.Context, clusterID uint32, shardIDs []uint32) ([]*metapb.ShardTopology, error) {
	shardTableInfo := make([]*metapb.ShardTopology, 0)

	for _, shardID := range shardIDs {
		key := makeShardLatestVersionKey(clusterID, shardID)
		version, err := s.Get(ctx, key)
		if err != nil {
			return nil, errors.Wrapf(err, "meta storage list shard topology latest version failed, clusterID:%d, shardID:%d, key:%s", clusterID, shardID, key)
		}

		key = makeShardKey(clusterID, shardID, version)
		value, err := s.Get(ctx, key)
		if err != nil {
			return nil, errors.Wrapf(err, "meta storage list shard topology failed, clusterID:%d, shardID:%d, key:%s", clusterID, shardID, key)
		}

		shardTopology := &metapb.ShardTopology{}
		if err = proto.Unmarshal([]byte(value), shardTopology); err != nil {
			return nil, ErrParseGetShardTopology.WithCausef("proto parse failed, clusterID:%d, shardID:%d, err:%s", clusterID, shardID, err)
		}
		shardTableInfo = append(shardTableInfo, shardTopology)
	}
	return shardTableInfo, nil
}

// TODO: operator in a batch
func (s *metaStorageImpl) PutShardTopologies(ctx context.Context, clusterID uint32, shardIDs []uint32, latestVersion uint32, shardTableInfo []*metapb.ShardTopology) error {
	for index, shardID := range shardIDs {
		value, err := proto.Marshal(shardTableInfo[index])
		if err != nil {
			return ErrParsePutShardTopology.WithCausef("proto parse failed, clusterID:%d, shardID:%d, err:%s", clusterID, shardID, err)
		}

		key := path.Join(s.rootPath, makeShardKey(clusterID, shardID, fmtID(shardTableInfo[index].Version)))
		latestVersionKey := path.Join(s.rootPath, makeShardLatestVersionKey(clusterID, shardID))

		cmp := clientv3.Compare(clientv3.Value(latestVersionKey), "=", fmtID(uint64(latestVersion)))
		opPutLatestVersion := clientv3.OpPut(latestVersionKey, fmtID(shardTableInfo[index].Version))
		opPutShardTopology := clientv3.OpPut(key, string(value))

		resp, err := s.Txn(ctx).
			If(cmp).
			Then(opPutLatestVersion, opPutShardTopology).
			Commit()
		if err != nil {
			return errors.Wrapf(err, "meta storage put shard failed, clusterID:%d, shardID:%d, key:%s", clusterID, shardID, key)
		}
		if !resp.Succeeded {
			return ErrParsePutShardTopology.WithCausef("clusterID:%d, shardID:%d, resp:%s", clusterID, shardID, resp)
		}
	}
	return nil
}

func (s *metaStorageImpl) ListNodes(ctx context.Context, clusterID uint32) ([]*metapb.Node, error) {
	nodes := make([]*metapb.Node, 0)
	nextID := uint32(0)
	endKey := makeNodeKey(clusterID, math.MaxUint32)

	rangeLimit := s.opts.MaxScanLimit
	for {
		startKey := makeNodeKey(clusterID, nextID)
		_, res, err := s.Scan(ctx, startKey, endKey, rangeLimit)
		if err != nil {
			if rangeLimit /= 2; rangeLimit >= s.opts.MinScanLimit {
				continue
			}
			return nil, errors.Wrapf(err, "meta storage list nodes failed, clusterID:%d, start key:%s, end key:%s, range limit:%d", clusterID, startKey, endKey, rangeLimit)
		}

		select {
		case <-ctx.Done():
			return nil, ctx.Err()
		default:
		}

		for _, r := range res {
			node := &metapb.Node{}
			if err := proto.Unmarshal([]byte(r), node); err != nil {
				return nil, ErrParseGetNodes.WithCausef("proto parse failed, clusterID:%d, err:%s", clusterID, err)
			}
			nodes = append(nodes, node)

			if node.GetId() == math.MaxUint32 {
				log.Warn("list node node_id has reached max value", zap.Uint32("node-id", node.GetId()))
				return nodes, nil
			}
			nextID = node.GetId() + 1
		}

		if len(res) < rangeLimit {
			return nodes, nil
		}
	}
}

// TODO: operator in a batch
func (s *metaStorageImpl) PutNodes(ctx context.Context, clusterID uint32, nodes []*metapb.Node) error {
	for _, node := range nodes {
		key := makeNodeKey(clusterID, node.Id)
		value, err := proto.Marshal(node)
		if err != nil {
			return ErrParsePutNodes.WithCausef("proto parse failed, clusterID:%d, nodeID:%d, err:%s", clusterID, node.Id, err)
		}

		if err = s.Put(ctx, key, string(value)); err != nil {
			return errors.Wrapf(err, "meta storage put nodes failed, clusterID:%d, nodeID:%d, key:%s", clusterID, node.Id, key)
		}
	}
>>>>>>> b8790e82
	return nil
}

func (s *MetaStorageImpl) CreateOrUpdateNode(ctx context.Context, clusterID uint32, node *clusterpb.Node) (*clusterpb.Node, error) {
	return nil, nil
}<|MERGE_RESOLUTION|>--- conflicted
+++ resolved
@@ -49,57 +49,33 @@
 		NewEtcdKV(client, rootPath), opts, rootPath)
 }
 
-<<<<<<< HEAD
-func (s *MetaStorageImpl) ListClusters(ctx context.Context) ([]*clusterpb.Cluster, error) {
-	return nil, nil
-}
-
-func (s *MetaStorageImpl) CreateCluster(ctx context.Context, cluster *clusterpb.Cluster) (*clusterpb.Cluster, error) {
-	return nil, nil
-}
-
-func (s *MetaStorageImpl) GetCluster(ctx context.Context, clusterID uint32) (*clusterpb.Cluster, error) {
-	return nil, nil
-}
-
-func (s *MetaStorageImpl) PutCluster(ctx context.Context, clusterID uint32, meta *clusterpb.Cluster) error {
-	return nil
-}
-
-func (s *MetaStorageImpl) CreateClusterTopology(ctx context.Context, clusterTopology *clusterpb.ClusterTopology) error {
-	return nil
-}
-
-func (s *MetaStorageImpl) GetClusterTopology(ctx context.Context, clusterID uint32) (*clusterpb.ClusterTopology, error) {
-	return nil, nil
-}
-
-func (s *MetaStorageImpl) PutClusterTopology(ctx context.Context, clusterID uint32, clusterMetaData *clusterpb.ClusterTopology) error {
-	return nil
-}
-
-func (s *MetaStorageImpl) CreateSchema(ctx context.Context, clusterID uint32, schema *clusterpb.Schema) error {
-	return nil
-}
-
-func (s *MetaStorageImpl) ListSchemas(ctx context.Context, clusterID uint32) ([]*clusterpb.Schema, error) {
-	schemas := make([]*clusterpb.Schema, 0)
-=======
-func (s *metaStorageImpl) GetCluster(ctx context.Context, clusterID uint32) (*metapb.Cluster, error) {
+func (s *metaStorageImpl) ListClusters(ctx context.Context) ([]*clusterpb.Cluster, error) {
+	return nil, nil
+}
+
+func (s *metaStorageImpl) CreateCluster(ctx context.Context, cluster *clusterpb.Cluster) (*clusterpb.Cluster, error) {
+	return nil, nil
+}
+
+func (s *metaStorageImpl) GetCluster(ctx context.Context, clusterID uint32) (*clusterpb.Cluster, error) {
 	key := makeClusterKey(clusterID)
 	value, err := s.Get(ctx, key)
 	if err != nil {
 		return nil, errors.Wrapf(err, "meta storage get cluster failed, clusterID:%d, key:%s", clusterID, key)
 	}
 
-	meta := &metapb.Cluster{}
+	meta := &clusterpb.Cluster{}
 	if err = proto.Unmarshal([]byte(value), meta); err != nil {
 		return nil, ErrParseGetCluster.WithCausef("proto parse failed, clusterID:%d, err:%s", clusterID, err)
 	}
 	return meta, nil
 }
 
-func (s *metaStorageImpl) PutCluster(ctx context.Context, clusterID uint32, meta *metapb.Cluster) error {
+func (s *metaStorageImpl) CreateClusterTopology(ctx context.Context, clusterTopology *clusterpb.ClusterTopology) error {
+	return nil
+}
+
+func (s *metaStorageImpl) PutCluster(ctx context.Context, clusterID uint32, meta *clusterpb.Cluster) error {
 	value, err := proto.Marshal(meta)
 	if err != nil {
 		return ErrParsePutCluster.WithCausef("proto parse failed, clusterID:%d, err:%s", clusterID, err)
@@ -113,7 +89,7 @@
 	return nil
 }
 
-func (s *metaStorageImpl) GetClusterTopology(ctx context.Context, clusterID uint32) (*metapb.ClusterTopology, error) {
+func (s *metaStorageImpl) GetClusterTopology(ctx context.Context, clusterID uint32) (*clusterpb.ClusterTopology, error) {
 	key := makeClusterTopologyLatestVersionKey(clusterID)
 	version, err := s.Get(ctx, key)
 	if err != nil {
@@ -126,14 +102,14 @@
 		return nil, errors.Wrapf(err, "meta storage get cluster topology failed, clusterID:%d, key:%s", clusterID, key)
 	}
 
-	clusterMetaData := &metapb.ClusterTopology{}
+	clusterMetaData := &clusterpb.ClusterTopology{}
 	if err = proto.Unmarshal([]byte(value), clusterMetaData); err != nil {
 		return nil, ErrParseGetClusterTopology.WithCausef("proto parse failed, clusterID:%d, err:%s", clusterID, err)
 	}
 	return clusterMetaData, nil
 }
 
-func (s *metaStorageImpl) PutClusterTopology(ctx context.Context, clusterID uint32, latestVersion uint32, clusterMetaData *metapb.ClusterTopology) error {
+func (s *metaStorageImpl) PutClusterTopology(ctx context.Context, clusterID uint32, latestVersion uint32, clusterMetaData *clusterpb.ClusterTopology) error {
 	value, err := proto.Marshal(clusterMetaData)
 	if err != nil {
 		return ErrParsePutClusterTopology.WithCausef("proto parse failed, clusterID:%d, err:%s", clusterID, err)
@@ -160,9 +136,8 @@
 	return nil
 }
 
-func (s *metaStorageImpl) ListSchemas(ctx context.Context, clusterID uint32) ([]*metapb.Schema, error) {
-	schemas := make([]*metapb.Schema, 0)
->>>>>>> b8790e82
+func (s *metaStorageImpl) ListSchemas(ctx context.Context, clusterID uint32) ([]*clusterpb.Schema, error) {
+	schemas := make([]*clusterpb.Schema, 0)
 	nextID := uint32(0)
 	endKey := makeSchemaKey(clusterID, math.MaxUint32)
 
@@ -203,27 +178,12 @@
 	}
 }
 
-<<<<<<< HEAD
-func (s *MetaStorageImpl) PutSchemas(ctx context.Context, clusterID uint32, schemas []*clusterpb.Schema) error {
-	return nil
-}
-
-func (s *MetaStorageImpl) CreateTable(ctx context.Context, clusterID uint32, schemaID uint32, table *clusterpb.Table) error {
-	return nil
-}
-
-func (s *MetaStorageImpl) GetTable(ctx context.Context, clusterID uint32, schemaID uint32, tableName string) (*clusterpb.Table, bool, error) {
-	return nil, false, nil
-}
-
-func (s *MetaStorageImpl) ListTables(ctx context.Context, clusterID uint32, schemaID uint32) ([]*clusterpb.Table, error) {
-	return nil, nil
-}
-
-func (s *MetaStorageImpl) PutTables(ctx context.Context, clusterID uint32, schemaID uint32, tables []*clusterpb.Table) error {
-=======
-// TODO: operator in a batch
-func (s *metaStorageImpl) PutSchemas(ctx context.Context, clusterID uint32, schemas []*metapb.Schema) error {
+func (s *metaStorageImpl) CreateSchema(ctx context.Context, clusterID uint32, schema *clusterpb.Schema) error {
+	return nil
+}
+
+// TODO: operator in a batch
+func (s *metaStorageImpl) PutSchemas(ctx context.Context, clusterID uint32, schemas []*clusterpb.Schema) error {
 	for _, schema := range schemas {
 		key := makeSchemaKey(clusterID, schema.Id)
 		value, err := proto.Marshal(schema)
@@ -238,27 +198,20 @@
 	return nil
 }
 
-// TODO: operator in a batch
-func (s *metaStorageImpl) ListTables(ctx context.Context, clusterID uint32, schemaID uint32, tableIDs []uint64) ([]*metapb.Table, error) {
-	tables := make([]*metapb.Table, 0)
-	for _, tableID := range tableIDs {
-		key := makeTableKey(clusterID, schemaID, tableID)
-		value, err := s.Get(ctx, key)
-		if err != nil {
-			return nil, errors.Wrapf(err, "meta storage list tables failed, clusterID:%d, schemaID:%d, tableID:%d, key:%s", clusterID, schemaID, tableID, key)
-		}
-
-		tableData := &metapb.Table{}
-		if err = proto.Unmarshal([]byte(value), tableData); err != nil {
-			return nil, ErrParseGetTables.WithCausef("proto parse failed, clusterID:%d, schemaID:%d, tableID:%d, err:%s", clusterID, schemaID, tableID, err)
-		}
-		tables = append(tables, tableData)
-	}
-	return tables, nil
-}
-
-// TODO: operator in a batch
-func (s *metaStorageImpl) PutTables(ctx context.Context, clusterID uint32, schemaID uint32, tables []*metapb.Table) error {
+func (s *metaStorageImpl) CreateTable(ctx context.Context, clusterID uint32, schemaID uint32, table *clusterpb.Table) error {
+	return nil
+}
+
+func (s *metaStorageImpl) GetTable(ctx context.Context, clusterID uint32, schemaID uint32, tableName string) (*clusterpb.Table, bool, error) {
+	return nil, false, nil
+}
+
+func (s *metaStorageImpl) ListTables(ctx context.Context, clusterID uint32, schemaID uint32) ([]*clusterpb.Table, error) {
+	return nil, nil
+}
+
+// TODO: operator in a batch
+func (s *metaStorageImpl) PutTables(ctx context.Context, clusterID uint32, schemaID uint32, tables []*clusterpb.Table) error {
 	for _, item := range tables {
 		key := makeTableKey(clusterID, schemaID, item.Id)
 		value, err := proto.Marshal(item)
@@ -270,7 +223,6 @@
 			return errors.Wrapf(err, "meta storage put tables failed, clusterID:%d, schemaID:%d, tableID:%d, key:%s", clusterID, schemaID, item.Id, key)
 		}
 	}
->>>>>>> b8790e82
 	return nil
 }
 
@@ -285,24 +237,9 @@
 	return nil
 }
 
-<<<<<<< HEAD
-func (s *MetaStorageImpl) ListShardTopologies(ctx context.Context, clusterID uint32, shardID []uint32) ([]*clusterpb.ShardTopology, error) {
-	return nil, nil
-}
-
-func (s *MetaStorageImpl) PutShardTopologies(ctx context.Context, clusterID uint32, shardID []uint32, shardTableInfo []*clusterpb.ShardTopology) error {
-	return nil
-}
-
-func (s *MetaStorageImpl) ListNodes(ctx context.Context, clusterID uint32) ([]*clusterpb.Node, error) {
-	return nil, nil
-}
-
-func (s *MetaStorageImpl) PutNodes(ctx context.Context, clusterID uint32, node []*clusterpb.Node) error {
-=======
-// TODO: operator in a batch
-func (s *metaStorageImpl) ListShardTopologies(ctx context.Context, clusterID uint32, shardIDs []uint32) ([]*metapb.ShardTopology, error) {
-	shardTableInfo := make([]*metapb.ShardTopology, 0)
+// TODO: operator in a batch
+func (s *metaStorageImpl) ListShardTopologies(ctx context.Context, clusterID uint32, shardIDs []uint32) ([]*clusterpb.ShardTopology, error) {
+	shardTableInfo := make([]*clusterpb.ShardTopology, 0)
 
 	for _, shardID := range shardIDs {
 		key := makeShardLatestVersionKey(clusterID, shardID)
@@ -317,7 +254,7 @@
 			return nil, errors.Wrapf(err, "meta storage list shard topology failed, clusterID:%d, shardID:%d, key:%s", clusterID, shardID, key)
 		}
 
-		shardTopology := &metapb.ShardTopology{}
+		shardTopology := &clusterpb.ShardTopology{}
 		if err = proto.Unmarshal([]byte(value), shardTopology); err != nil {
 			return nil, ErrParseGetShardTopology.WithCausef("proto parse failed, clusterID:%d, shardID:%d, err:%s", clusterID, shardID, err)
 		}
@@ -327,7 +264,7 @@
 }
 
 // TODO: operator in a batch
-func (s *metaStorageImpl) PutShardTopologies(ctx context.Context, clusterID uint32, shardIDs []uint32, latestVersion uint32, shardTableInfo []*metapb.ShardTopology) error {
+func (s *metaStorageImpl) PutShardTopologies(ctx context.Context, clusterID uint32, shardIDs []uint32, latestVersion uint32, shardTableInfo []*clusterpb.ShardTopology) error {
 	for index, shardID := range shardIDs {
 		value, err := proto.Marshal(shardTableInfo[index])
 		if err != nil {
@@ -355,65 +292,14 @@
 	return nil
 }
 
-func (s *metaStorageImpl) ListNodes(ctx context.Context, clusterID uint32) ([]*metapb.Node, error) {
-	nodes := make([]*metapb.Node, 0)
-	nextID := uint32(0)
-	endKey := makeNodeKey(clusterID, math.MaxUint32)
-
-	rangeLimit := s.opts.MaxScanLimit
-	for {
-		startKey := makeNodeKey(clusterID, nextID)
-		_, res, err := s.Scan(ctx, startKey, endKey, rangeLimit)
-		if err != nil {
-			if rangeLimit /= 2; rangeLimit >= s.opts.MinScanLimit {
-				continue
-			}
-			return nil, errors.Wrapf(err, "meta storage list nodes failed, clusterID:%d, start key:%s, end key:%s, range limit:%d", clusterID, startKey, endKey, rangeLimit)
-		}
-
-		select {
-		case <-ctx.Done():
-			return nil, ctx.Err()
-		default:
-		}
-
-		for _, r := range res {
-			node := &metapb.Node{}
-			if err := proto.Unmarshal([]byte(r), node); err != nil {
-				return nil, ErrParseGetNodes.WithCausef("proto parse failed, clusterID:%d, err:%s", clusterID, err)
-			}
-			nodes = append(nodes, node)
-
-			if node.GetId() == math.MaxUint32 {
-				log.Warn("list node node_id has reached max value", zap.Uint32("node-id", node.GetId()))
-				return nodes, nil
-			}
-			nextID = node.GetId() + 1
-		}
-
-		if len(res) < rangeLimit {
-			return nodes, nil
-		}
-	}
-}
-
-// TODO: operator in a batch
-func (s *metaStorageImpl) PutNodes(ctx context.Context, clusterID uint32, nodes []*metapb.Node) error {
-	for _, node := range nodes {
-		key := makeNodeKey(clusterID, node.Id)
-		value, err := proto.Marshal(node)
-		if err != nil {
-			return ErrParsePutNodes.WithCausef("proto parse failed, clusterID:%d, nodeID:%d, err:%s", clusterID, node.Id, err)
-		}
-
-		if err = s.Put(ctx, key, string(value)); err != nil {
-			return errors.Wrapf(err, "meta storage put nodes failed, clusterID:%d, nodeID:%d, key:%s", clusterID, node.Id, key)
-		}
-	}
->>>>>>> b8790e82
-	return nil
-}
-
-func (s *MetaStorageImpl) CreateOrUpdateNode(ctx context.Context, clusterID uint32, node *clusterpb.Node) (*clusterpb.Node, error) {
+func (s *metaStorageImpl) ListNodes(ctx context.Context, clusterID uint32) ([]*clusterpb.Node, error) {
+	return nil, nil
+}
+
+func (s *metaStorageImpl) PutNodes(ctx context.Context, clusterID uint32, nodes []*clusterpb.Node) error {
+	return nil
+}
+
+func (s *metaStorageImpl) CreateOrUpdateNode(ctx context.Context, clusterID uint32, node *clusterpb.Node) (*clusterpb.Node, error) {
 	return nil, nil
 }