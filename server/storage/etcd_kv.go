// Copyright 2022 CeresDB Project Authors. Licensed under Apache-2.0.
// Copyright 2017 TiKV Project Authors.
//
// Licensed under the Apache License, Version 2.0 (the "License");
// you may not use this file except in compliance with the License.
// You may obtain a copy of the License at
//
//     http://www.apache.org/licenses/LICENSE-2.0
//
// Unless required by applicable law or agreed to in writing, software
// distributed under the License is distributed on an "AS IS" BASIS,
// WITHOUT WARRANTIES OR CONDITIONS OF ANY KIND, either express or implied.
// See the License for the specific language governing permissions and
// limitations under the License.

// fork from: https://github.com/tikv/pd/blob/master/server/storage/kv/etcd_kv.go

package storage

import (
	"path"
	"strings"

	"github.com/CeresDB/ceresmeta/server/etcdutil"
	"github.com/pingcap/log"
	clientv3 "go.etcd.io/etcd/client/v3"
	"go.uber.org/zap"
	"golang.org/x/net/context"
)

const (
	delimiter = "/"
)

type etcdKV struct {
	client   *clientv3.Client
	rootPath string
}

// NewEtcdKV creates a new etcd kv.
//nolint
<<<<<<< HEAD
func NewEtcdKV(client *clientv3.Client, rootPath string) *etcdKV {
=======
func NewEtcdKV(client *clientv3.Client, rootPath string, requestTimeout time.Duration) KV {
>>>>>>> 9e50259c
	return &etcdKV{
		client:   client,
		rootPath: rootPath,
	}
}

func (kv *etcdKV) Get(ctx context.Context, key string) (string, error) {
	key = path.Join(kv.rootPath, key)

	resp, err := kv.client.Get(ctx, key)
	if err != nil {
		return "", etcdutil.ErrEtcdKVGet.WithCause(err)
	}
	if n := len(resp.Kvs); n == 0 {
		return "", nil
	} else if n > 1 {
		return "", etcdutil.ErrEtcdKVGetResponse.WithCausef("%v", resp.Kvs)
	}
	return string(resp.Kvs[0].Value), nil
}

func (kv *etcdKV) Scan(ctx context.Context, key, endKey string, limit int) ([]string, []string, error) {
	key = strings.Join([]string{kv.rootPath, key}, delimiter)
	endKey = strings.Join([]string{kv.rootPath, endKey}, delimiter)

	withRange := clientv3.WithRange(endKey)
	withLimit := clientv3.WithLimit(int64(limit))
	resp, err := kv.client.Get(ctx, key, withRange, withLimit)
	if err != nil {
		return nil, nil, etcdutil.ErrEtcdKVGet.WithCause(err)
	}
	keys := make([]string, 0, len(resp.Kvs))
	values := make([]string, 0, len(resp.Kvs))
	for _, item := range resp.Kvs {
		keys = append(keys, strings.TrimPrefix(strings.TrimPrefix(string(item.Key), kv.rootPath), delimiter))
		values = append(values, string(item.Value))
	}
	return keys, values, nil
}

func (kv *etcdKV) Put(ctx context.Context, key, value string) error {
	key = strings.Join([]string{kv.rootPath, key}, delimiter)
	_, err := kv.client.Put(ctx, key, value)
	if err != nil {
		e := etcdutil.ErrEtcdKVPut.WithCause(err)
		log.Error("save to etcd meet error", zap.String("key", key), zap.String("value", value), zap.Error(e))
		return e
	}
	return nil
}

func (kv *etcdKV) Delete(ctx context.Context, key string) error {
	key = strings.Join([]string{kv.rootPath, key}, delimiter)
	_, err := kv.client.Delete(ctx, key)
	if err != nil {
		err = etcdutil.ErrEtcdKVDelete.WithCause(err)
		log.Error("remove from etcd meet error", zap.String("key", key), zap.Error(err))
		return err
	}
	return nil
}<|MERGE_RESOLUTION|>--- conflicted
+++ resolved
@@ -39,11 +39,7 @@
 
 // NewEtcdKV creates a new etcd kv.
 //nolint
-<<<<<<< HEAD
-func NewEtcdKV(client *clientv3.Client, rootPath string) *etcdKV {
-=======
-func NewEtcdKV(client *clientv3.Client, rootPath string, requestTimeout time.Duration) KV {
->>>>>>> 9e50259c
+func NewEtcdKV(client *clientv3.Client, rootPath string) KV {
 	return &etcdKV{
 		client:   client,
 		rootPath: rootPath,
