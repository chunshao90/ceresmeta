--- conflicted
+++ resolved
@@ -162,11 +162,7 @@
 }
 
 // Load meta and restore procedure.
-<<<<<<< HEAD
-// TODO: impl restoreProcedure
-=======
 // TODO: Restore procedure from metadata, some types of procedures do not need to be retried.
->>>>>>> 0b532410
 func restoreProcedure(meta *Meta) Procedure {
 	switch meta.Typ {
 	case Create:
